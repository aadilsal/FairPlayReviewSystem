--- conflicted
+++ resolved
@@ -1,7 +1,6 @@
 import cv2
 import os
 
-<<<<<<< HEAD
 def extract_frames(video_path, output_folder="outputs/frames", target_fps=30):
     """
     Extract frames from a video file at a specified frame rate
@@ -47,24 +46,10 @@
     frames = []
     
     print("Extracting frames...")
-    
-=======
-def extract_frames(video_path, output_folder="outputs/frame", target_fps=30):
-    import cv2, os
-    cap = cv2.VideoCapture(video_path)
-    original_fps = cap.get(cv2.CAP_PROP_FPS)
-    frame_interval = int(round(original_fps / target_fps)) if original_fps > target_fps else 1
-
-    frame_paths = []
-    count = 0
-    saved_count = 0
-    os.makedirs(output_folder, exist_ok=True)
->>>>>>> dbd404b3
     while True:
         ret, frame = cap.read()
         if not ret:
             break
-<<<<<<< HEAD
         
         # Save only every `frame_interval` frames
         if frame_count % frame_interval == 0:
@@ -217,14 +202,4 @@
     
     # Extract frames
     frames = extract_frames(video_path, output_folder, target_fps)
-    print(f"Extraction complete. {len(frames)} frames saved.")
-=======
-        if count % frame_interval == 0:
-            frame_path = os.path.join(output_folder, f"frame_{saved_count:04d}.jpg")
-            cv2.imwrite(frame_path, frame)
-            frame_paths.append(frame_path)
-            saved_count += 1
-        count += 1
-    cap.release()
-    return frame_paths
->>>>>>> dbd404b3
+    print(f"Extraction complete. {len(frames)} frames saved.")