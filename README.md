A simple pipeline to detect and visualize a cricket ball in images or videos using Ultralytics YOLOv8 (fastest) and classic computer vision (sliding window with color optimization).

### Requirements

<<<<<<< HEAD
=======
- Python 3.9+ (recommended)
- Windows, macOS, or Linux
- GPU optional (CUDA recommended for speed)

  ### work done so far
  - ball detection
  - person detection
  - frame extraction

>>>>>>> 6641c367
### Setup

```bash
# Clone
git clone <your-repo-url>
cd "APNA PROJECT"

# Create and activate venv (Windows PowerShell)
python -m venv .venv
.\.venv\Scripts\Activate.ps1

# Or (macOS/Linux)
# python3 -m venv .venv
# source .venv/bin/activate

# Install deps
pip install -r requirements.txt
```

### Quick Start

```bash
python main.py -i test_videos/vid1.mp4 -m yolo_direct --fps 2
```

````bash
## Cricket Ball Detection – YOLOv8 + Color-Based Fallback

Detect and visualize cricket balls in images or videos using a custom-trained Ultralytics YOLOv8 model and classic color-based computer vision as fallback.

### Requirements

- Python 3.13+ (recommended)
- Windows, macOS, or Linux
- GPU optional (CUDA recommended for speed)

### Setup

```bash
# Clone
git clone <your-repo-url>
cd "APNA PROJECT"

# Create and activate venv (Windows PowerShell)
python -m venv .venv
.\.venv\Scripts\Activate.ps1

# Or (macOS/Linux)
# python3 -m venv .venv
# source .venv/bin/activate

# Install dependencies
pip install -r requirements.txt
````

### Dataset Download

Download the cricket ball dataset using kagglehub:

```python
import kagglehub
path = kagglehub.dataset_download("kushagra3204/cricket-ball-dataset-for-yolo")
```

Copy the dataset into your workspace as `cricket_ball_data` and ensure it contains `train`, `valid`, and `test` folders with `images` and `labels` subfolders.

### Training YOLOv8

Train the custom YOLOv8 model:

```python
from ultralytics import YOLO
YOLO('yolov8n.pt').train(data='cricket_ball_data/data.yaml', epochs=50, imgsz=640, project='outputs', name='yolov8_cricket_ball')
```

### Running Detection

Run detection on a video:

```bash
python main.py
```

The pipeline will use your trained YOLOv8 model (`outputs/yolov8_cricket_ball2/weights/best.pt`) for detection, falling back to color-based detection if needed.
python main.py -i outputs/frames/frame_0000.jpg -m yolo_direct

````

- Classic but still quick (color optimized):

```bash
python main.py -i test_videos/vid1.mp4 -m color_optimized --fps 2
````

### CLI Usage

```bash
python main.py --input <path> [--methods <list>] [--fps <int>] [--model <weights>] [--output <dir>] [--report]
```

- **--input/-i**: image or video path
- **--methods/-m**: one or more of `sliding_window`, `color_optimized`, `yolo_direct`
- **--fps**: frame extraction fps for video (lower = faster overall)
- **--model**: YOLO weights path (default `yolov8n.pt` – auto-downloads)
- **--output/-o**: output root directory (default `outputs`)
- **--report**: save a run summary report

Examples:

```bash
# YOLO direct (fastest end-to-end)
python main.py -i test_videos/vid1.mp4 -m yolo_direct --fps 2

# Sliding window (classic CV)
python main.py -i test_videos/vid1.mp4 -m sliding_window --fps 2

# Run multiple methods in one go
python main.py -i test_videos/vid1.mp4 -m yolo_direct color_optimized --fps 2 --report
```

### Output Locations

- Processed frames: `outputs/video/<method>/processed_frame_*.jpg`
- Composited video: `outputs/video/output_<method>.mp4`
- Single image results: `outputs/images/<name>_<method>.jpg`
- Report (if `--report`): `outputs/detection_report.txt`

### Project Structure

- `main.py`: CLI and pipeline orchestration
- `frame_extractor.py`: video → frames
- `ball_detect.py`: detection logic (YOLO direct and sliding window)
- `outputs/`: results (kept via `.gitkeep`, ignored by git otherwise)
- `test_videos/`: sample videos (ignored by git)
- `requirements.txt`: Python dependencies

### Methods

- **yolo_direct**: Runs YOLOv8 on full frame. Fastest and simplest.
- **color_optimized**: Sliding window constrained by color segmentation (faster than full sliding window).
- **sliding_window**: Full classic sliding window + YOLO on windows (slowest, for experimentation).

### Tips & Troubleshooting

- GPU check:

```bash
python -c "import torch; print(torch.cuda.is_available())"
```

- If Ultralytics downloads weights on first run, allow network access.
- If OpenCV fails to show windows in headless envs, rely on saved images/videos under `outputs/`.
- If performance is slow, lower `--fps` for video or prefer `-m yolo_direct`.

### License

For academic/demo use. Review upstream licenses for Ultralytics, PyTorch, and OpenCV.<|MERGE_RESOLUTION|>--- conflicted
+++ resolved
@@ -2,18 +2,16 @@
 
 ### Requirements
 
-<<<<<<< HEAD
-=======
 - Python 3.9+ (recommended)
 - Windows, macOS, or Linux
 - GPU optional (CUDA recommended for speed)
 
   ### work done so far
+
   - ball detection
   - person detection
   - frame extraction
 
->>>>>>> 6641c367
 ### Setup
 
 ```bash
